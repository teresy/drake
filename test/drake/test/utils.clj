(ns drake.test.utils
  (:require [clojure.string :as str])
  (:use [clojure.tools.logging :only [info debug trace error]]
        clojure.test
        [clj-logging-config.log4j :as log4j]
        drake.parser
        drake.core
        drake.options
        drake.protocol-test))

(defn sort-chars [s]
  (apply str (sort (seq (char-array s)))))

(defn parse-func [data]
  (memoize #(parse-str data nil)))

(defn run-targets [func targets]
  (comment (log4j/set-loggers! 
    :root {:level :debug :name "console" :pattern "%m%n"}
    "drake" {:level :debug :name "console" :pattern "%m%n"}))
  (log4j/set-loggers! :root {:level :off})
<<<<<<< HEAD
  (set-options {:auto true :jobs 1})
  (set-jobs-semaphore 1)
=======
  (set-options {:auto true
                :tmpdir ".drake"})
>>>>>>> 38a18c50
  (with-test-protocol #(run (func) (str/split targets #" "))))

(defn test-targets [func targets expected-value]
  (let [value (run-targets func targets)]
    (is (= expected-value value))))
<|MERGE_RESOLUTION|>--- conflicted
+++ resolved
@@ -19,13 +19,10 @@
     :root {:level :debug :name "console" :pattern "%m%n"}
     "drake" {:level :debug :name "console" :pattern "%m%n"}))
   (log4j/set-loggers! :root {:level :off})
-<<<<<<< HEAD
-  (set-options {:auto true :jobs 1})
   (set-jobs-semaphore 1)
-=======
   (set-options {:auto true
-                :tmpdir ".drake"})
->>>>>>> 38a18c50
+                :tmpdir ".drake"}
+                :jobs 1)
   (with-test-protocol #(run (func) (str/split targets #" "))))
 
 (defn test-targets [func targets expected-value]
