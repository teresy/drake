(defproject factual/drake "0.1.4-SNAPSHOT"
  :description "Drake: the data processing workflow tool (a.k.a. 'make for data')"
  :url "https://github.com/Factual/drake"
  :license {:name "Eclipse Public License"
            :url "http://www.eclipse.org/legal/epl-v10.html"}
  :dependencies [[org.clojure/clojure "1.4.0"]
                 [org.clojure/tools.logging "0.2.3"]
                 [clj-logging-config "1.9.6"]
                 [clojopts/clojopts "0.3.2"]
                 [fs "1.3.2"]
                 [factual/jlk-time "0.1"]
                 [digest "1.4.0"]
                 [slingshot "0.10.2"]
                 [factual/fnparse "2.3.0"]
                 [commons-codec/commons-codec "1.6"]
                 [factual/sosueme "0.0.15"]
<<<<<<< HEAD
                 [factual/c4 "0.0.11"]
=======
                 [factual/c4 "0.1.1"]
>>>>>>> 2b31eca0
                 ;; for HDFS support
                 [hdfs-clj "0.1.0"]
                 ;; you may need to change this to be compatible with your cluster
                 [org.apache.hadoop/hadoop-core "0.20.2"]
                 ;; for AWS S3 support
                 [clj-aws-s3 "0.3.3"]]
  :test-selectors {:regression   :regression
                   :default      (complement :regression)
                   :all          (constantly true)}
  :main drake.core
  :uberjar-name "drake.jar"
  :aot :all)<|MERGE_RESOLUTION|>--- conflicted
+++ resolved
@@ -14,11 +14,7 @@
                  [factual/fnparse "2.3.0"]
                  [commons-codec/commons-codec "1.6"]
                  [factual/sosueme "0.0.15"]
-<<<<<<< HEAD
-                 [factual/c4 "0.0.11"]
-=======
-                 [factual/c4 "0.1.1"]
->>>>>>> 2b31eca0
+                 [factual/c4 "0.1.2"]
                  ;; for HDFS support
                  [hdfs-clj "0.1.0"]
                  ;; you may need to change this to be compatible with your cluster
