--- conflicted
+++ resolved
@@ -31,24 +31,14 @@
   vectors and can be a mixture of tags and files. Tags are indicated
   by an opening %. cmds should be a vector of strings or nil/false for
   steps that don't need commands like method and template
-<<<<<<< HEAD
   steps. Standard drake options can be appended inline as key value
   pairs, e.g. :method-mode true; or (preferred) you may pass a single
-  option-map argument.  See method-step, cmd-step, template and template-step."
+  option-map argument. Variables for the step can be given in the :vars
+  key. See method-step, cmd-step, template and template-step."
   [w-flow outputs inputs cmds & options]
   (let [{:keys [template] :as options} (varargs->map options)
-        vars (:vars w-flow)
-=======
-  steps. Standard drake options can be appended inline as keyword
-  value pairs, e.g. :method-mode true.  Variables for the step can be
-  appended as pairs of strings, e.g. \"MY_VAR\" \"my_value\". See
-  method-step, cmd-step, template and template-step."
-  [w-flow outputs inputs cmds & {:keys [template]
-                                 :as options}]
-  (let [step-vars (into {} (filter #(string? (first %)) options))
-        options (into {} (remove #(string? (first %)) options))
-        vars (merge (:vars w-flow) step-vars)
->>>>>>> a3017daf
+        vars (merge (:vars w-flow) (:vars options))
+        options (dissoc options :vars)
         base (parse/add-path-sep-suffix
               (get vars "BASE" parse/default-base))
 
@@ -122,32 +112,16 @@
 (defn method
   "Add a method to the workflow, w-flow.  method-name should be a
   string and cmds should be a vector of command strings.  Options are
-<<<<<<< HEAD
-  standard drake options as key value pairs, e.g. :my-option
-  \"my-value\""
+  standard drake options as vararg key value pairs, e.g. :my-option
+  \"my-value\", or (preferred) a single map. Variables for the method can be
+  given in the :vars key."
   [w-flow method-name cmds & options]
-
   (when ((:methods w-flow) method-name)
     (println (format "Warning: method redefinition ('%s')" method-name)))
-  (assoc-in w-flow [:methods method-name] {:opts (varargs->map options)
-                                           :vars (:vars w-flow)
-                                           :cmds (mapv utils/var-place cmds)}))
-=======
-  standard drake options as keyword value pairs, e.g. :my-option
-  \"my-value\". Variables for the method can be appended as pairs of
-  strings, e.g. \"MY_VAR\" \"my_value\"."
-  [w-flow method-name cmds & {:as options}]
-  (when ((:methods w-flow) method-name)
-    (println (format "Warning: method redefinition ('%s')" method-name)))
-  (let [method-vars (into {} (filter #(string? (first %)) options))
-        options (into {} (remove #(string? (first %)) options))]
-    (assoc-in w-flow [:methods method-name]
-              {:opts (if (empty? options)
-                       {}
-                       options)
-               :vars (merge (:vars w-flow) method-vars)
-               :cmds (mapv utils/var-place cmds)})))
->>>>>>> a3017daf
+  (let [options (varargs->map options)]
+    (assoc-in w-flow [:methods method-name] {:opts (dissoc options :vars)
+                                             :vars (merge (:vars w-flow) (:vars options))
+                                             :cmds (mapv utils/var-place cmds)})))
 
 (defn add-methods
   "Adds all the methods in methods-hash to workflow, w-flow.
